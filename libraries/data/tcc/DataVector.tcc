--- conflicted
+++ resolved
@@ -19,11 +19,7 @@
 namespace data
 {
     template<typename ReturnType>
-<<<<<<< HEAD
-    ReturnType IDataVector::Duplicate(std::function<double(IndexValue)> nonZeroMapper) const
-=======
-    ReturnType IDataVector::DeepCopyAs() const
->>>>>>> 3cdf38c8
+    ReturnType IDataVector::DeepCopyAs(std::function<double(IndexValue)> nonZeroMapper) const
     {
         switch (GetType())
         {
@@ -159,11 +155,7 @@
 
     template<class DerivedType>
     template<typename ReturnType>
-<<<<<<< HEAD
-    ReturnType DataVectorBase<DerivedType>::Duplicate(std::function<double(IndexValue)> nonZeroMapper) const
-=======
-    ReturnType DataVectorBase<DerivedType>::DeepCopyAs() const
->>>>>>> 3cdf38c8
+    ReturnType DataVectorBase<DerivedType>::DeepCopyAs(std::function<double(IndexValue)> nonZeroMapper) const
     {
         return ReturnType(static_cast<const DerivedType*>(this)->GetIterator(), std::move(nonZeroMapper));
     }
