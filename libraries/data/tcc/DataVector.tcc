--- conflicted
+++ resolved
@@ -17,7 +17,6 @@
 {
 namespace data
 {
-<<<<<<< HEAD
     template<typename ReturnType>
     ReturnType IDataVector::DeepCopyAs(std::function<double(IndexValue)> nonZeroMapper) const
     {
@@ -49,46 +48,12 @@
 
         case Type::SparseBinaryDataVector:
             return ReturnType(static_cast<const SparseBinaryDataVector*>(this)->GetIterator(), nonZeroMapper);
-=======
-    template <typename ReturnType>
-    ReturnType IDataVector::DeepCopyAs() const
-    {
-        switch (GetType())
-        {
-            case Type::DoubleDataVector:
-                return ReturnType(static_cast<const DoubleDataVector*>(this)->GetIterator());
-
-            case Type::FloatDataVector:
-                return ReturnType(static_cast<const FloatDataVector*>(this)->GetIterator());
-
-            case Type::ShortDataVector:
-                return ReturnType(static_cast<const ShortDataVector*>(this)->GetIterator());
-
-            case Type::ByteDataVector:
-                return ReturnType(static_cast<const ByteDataVector*>(this)->GetIterator());
-
-            case Type::SparseDoubleDataVector:
-                return ReturnType(static_cast<const SparseDoubleDataVector*>(this)->GetIterator());
-
-            case Type::SparseFloatDataVector:
-                return ReturnType(static_cast<const SparseFloatDataVector*>(this)->GetIterator());
-
-            case Type::SparseShortDataVector:
-                return ReturnType(static_cast<const SparseShortDataVector*>(this)->GetIterator());
-
-            case Type::SparseByteDataVector:
-                return ReturnType(static_cast<const SparseByteDataVector*>(this)->GetIterator());
-
-            case Type::SparseBinaryDataVector:
-                return ReturnType(static_cast<const SparseBinaryDataVector*>(this)->GetIterator());
->>>>>>> 003c6ae9
 
             default:
                 throw utilities::LogicException(utilities::LogicExceptionErrors::illegalState, "attempted to cast unsupported data vector type");
         }
     }
 
-<<<<<<< HEAD
     template<class DerivedType>
     template<typename IndexValueIteratorType, IsIndexValueIterator<IndexValueIteratorType> Concept>
     void DataVectorBase<DerivedType>::AppendElements(IndexValueIteratorType indexValueIterator, std::function<double(IndexValue)> nonZeroMapper)
@@ -122,9 +87,6 @@
     }
 
     template<class DerivedType>
-=======
-    template <class DerivedType>
->>>>>>> 003c6ae9
     double DataVectorBase<DerivedType>::Norm2() const
     {
         auto constIter = static_cast<const DerivedType*>(this)->GetIterator();
@@ -139,13 +101,8 @@
         return std::sqrt(result);
     }
 
-<<<<<<< HEAD
     template<class DerivedType>
     double DataVectorBase<DerivedType>::Dot(const math::UnorientedConstVectorReference<double>& vector) const
-=======
-    template <class DerivedType>
-    double DataVectorBase<DerivedType>::Dot(const double* p_other) const
->>>>>>> 003c6ae9
     {
         auto constIter = static_cast<const DerivedType*>(this)->GetIterator();
 
@@ -159,13 +116,8 @@
         return result;
     }
 
-<<<<<<< HEAD
     template<class DerivedType>
     void DataVectorBase<DerivedType>::AddTo(math::RowVectorReference<double>& vector, double scalar) const
-=======
-    template <class DerivedType>
-    void DataVectorBase<DerivedType>::AddTo(double* p_other, double scalar) const
->>>>>>> 003c6ae9
     {
         auto constIter = static_cast<const DerivedType*>(this)->GetIterator();
 
@@ -193,15 +145,9 @@
         return result;
     }
 
-<<<<<<< HEAD
     template<class DerivedType>
     template<typename ReturnType>
     ReturnType DataVectorBase<DerivedType>::DeepCopyAs(std::function<double(IndexValue)> nonZeroMapper) const
-=======
-    template <class DerivedType>
-    template <typename ReturnType>
-    ReturnType DataVectorBase<DerivedType>::DeepCopyAs() const
->>>>>>> 003c6ae9
     {
         return ReturnType(static_cast<const DerivedType*>(this)->GetIterator(), std::move(nonZeroMapper));
     }
