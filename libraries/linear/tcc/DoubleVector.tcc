////////////////////////////////////////////////////////////////////////////////////////////////////
//
//  Project:  Embedded Machine Learning Library (EMLL)
//  File:     DoubleVector.tcc (linear)
//  Authors:  Chuck Jacobs
//
////////////////////////////////////////////////////////////////////////////////////////////////////

#include <functional>

namespace linear
{
    inline DoubleVector::DoubleVector(const std::vector<double>& v) : _data(v) {};

    inline DoubleVector::DoubleVector(std::vector<double>&& v) : _data(std::forward<std::vector<double>>(v)) {};

<<<<<<< HEAD
    // inline DoubleVector::operator std::vector<double>() const
=======
    // inline DoubleVector::operator std::vector<double>() const &
>>>>>>> 717caa66
    // {
    //     return _data;
    // }
    
    inline DoubleVector::operator std::vector<double> & () &
    {
        return std::ref(_data);
    };

    inline DoubleVector::operator std::vector<double> const & () const &
    {
        return std::cref(_data);
    };

    inline DoubleVector::operator std::vector<double> && () &&
    {
        return std::move(_data);
    };

    template<typename IndexValueIteratorType, linear::IsIndexValueIterator<IndexValueIteratorType> concept>
    inline DoubleVector::DoubleVector(IndexValueIteratorType indexValueIterator)
    {
        while (indexValueIterator.IsValid())
        {
            auto entry = indexValueIterator.Get();
            _data.resize(entry.index + 1);
            _data[entry.index] = entry.value;
            indexValueIterator.Next();
        }
    }


    inline double& DoubleVector::operator[](uint64_t index)
    {
        return _data[index]; 
    }
    
    inline double DoubleVector::operator[](uint64_t index) const
    {
        return _data[index];
    }
    
    inline double* DoubleVector::GetDataPointer()
    {
        return _data.data();
    }
    
    inline const double* DoubleVector::GetDataPointer() const
    {
        return _data.data();
    }

    inline uint64_t DoubleVector::Size() const
    {
        return _data.size();
    }

}
<|MERGE_RESOLUTION|>--- conflicted
+++ resolved
@@ -13,15 +13,6 @@
     inline DoubleVector::DoubleVector(const std::vector<double>& v) : _data(v) {};
 
     inline DoubleVector::DoubleVector(std::vector<double>&& v) : _data(std::forward<std::vector<double>>(v)) {};
-
-<<<<<<< HEAD
-    // inline DoubleVector::operator std::vector<double>() const
-=======
-    // inline DoubleVector::operator std::vector<double>() const &
->>>>>>> 717caa66
-    // {
-    //     return _data;
-    // }
     
     inline DoubleVector::operator std::vector<double> & () &
     {
