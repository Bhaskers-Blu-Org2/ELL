--- conflicted
+++ resolved
@@ -8,12 +8,10 @@
 
 #pragma once
 
-<<<<<<< HEAD
 #include "IPredictor.h"
-=======
+
 // utilities
 #include "ISerializable.h"
->>>>>>> 4781478d
 
 //stl
 #include <iostream>
@@ -21,11 +19,7 @@
 namespace predictors
 {
     /// <summary> A predictor that ignores its input and outputs a constant number. This class is used to define decision trees. </summary>
-<<<<<<< HEAD
-    class ConstantPredictor : public IPredictor<double>
-=======
-    class ConstantPredictor : public utilities::ISerializable
->>>>>>> 4781478d
+    class ConstantPredictor : public IPredictor<double>, public utilities::ISerializable
     {
     public:
         ConstantPredictor() = default;
