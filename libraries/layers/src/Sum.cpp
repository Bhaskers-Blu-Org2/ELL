--- conflicted
+++ resolved
@@ -70,11 +70,7 @@
         }
         else
         {
-<<<<<<< HEAD
-            throw utilities::Exception(utilities::ExceptionErrorCodes::badStringFormat, "unsupported version: " + std::to_string(version));
-=======
             throw utilities::InputException(utilities::InputExceptionErrors::badStringFormat, "unsupported version: " + version);
->>>>>>> a0b0f872
         }
     }
 
