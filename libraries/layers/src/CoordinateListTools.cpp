--- conflicted
+++ resolved
@@ -21,19 +21,11 @@
     {
         if (result == utilities::ParseResult::badFormat)
         {
-<<<<<<< HEAD
-            throw utilities::Exception(utilities::ExceptionErrorCodes::badStringFormat, "bad format in coordinate list definition string");
-        }
-        else if (result == utilities::ParseResult::endOfString || result == utilities::ParseResult::beginComment)
-        {
-            throw utilities::Exception(utilities::ExceptionErrorCodes::badStringFormat, "premature end of coordinate list definition string");
-=======
             throw utilities::InputException(utilities::InputExceptionErrors::badStringFormat, "bad format in coordinate list definition string");
         }
         else if (result == utilities::ParseResult::endOfString || result == utilities::ParseResult::beginComment)
         {
             throw utilities::InputException(utilities::InputExceptionErrors::badStringFormat, "premature end of coordinate list definition string");
->>>>>>> a0b0f872
         }
     }
 
@@ -45,11 +37,7 @@
         {
             if (size == 0)
             {
-<<<<<<< HEAD
-                throw utilities::Exception(utilities::ExceptionErrorCodes::badStringFormat, "automatic index 'e' used, but layer size cannot be inferred (for input layer, use -dd <dimension> or -dd auto)");
-=======
                 throw utilities::InputException(utilities::InputExceptionErrors::badStringFormat, "automatic index 'e' used, but layer size cannot be inferred (for input layer, use -dd <dimension> or -dd auto)");
->>>>>>> a0b0f872
             }
             index = size-1;
             ++pStr;
@@ -128,11 +116,7 @@
 
                     if (endElementIndex <= fromElementIndex)
                     {
-<<<<<<< HEAD
-                        throw utilities::Exception(utilities::ExceptionErrorCodes::badStringFormat, "bad format in coordinate list definition string");
-=======
                         throw utilities::InputException(utilities::InputExceptionErrors::badStringFormat, "bad format in coordinate list definition string");
->>>>>>> a0b0f872
                     }
                 }
             }
@@ -142,22 +126,14 @@
             {
                 if (endElementIndex == 0)
                 {
-<<<<<<< HEAD
-                    throw utilities::Exception(utilities::ExceptionErrorCodes::badStringFormat, "input layer size cannot be inferred (use - dd <dimension> or -dd auto)");
-=======
                     throw utilities::InputException(utilities::InputExceptionErrors::badStringFormat, "input layer size cannot be inferred (use - dd <dimension> or -dd auto)");
->>>>>>> a0b0f872
                 }
             }
             else
             {
                 if (endElementIndex > layerSize)
                 {
-<<<<<<< HEAD
-                    throw utilities::Exception(utilities::ExceptionErrorCodes::badStringFormat, "coordinate list index exceeds layer size");
-=======
                     throw utilities::InputException(utilities::InputExceptionErrors::badStringFormat, "coordinate list index exceeds layer size");
->>>>>>> a0b0f872
                 }
             }
 
