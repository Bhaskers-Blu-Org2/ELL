--- conflicted
+++ resolved
@@ -25,41 +25,25 @@
 {
     IsNodeCompilable::IsNodeCompilable()
     {
-<<<<<<< HEAD
         AddNodeType<model::InputNode<bool>>();
         AddNodeType<model::InputNode<double>>();
+        AddNodeType<model::OutputNode<double>>();
         AddNodeType<nodes::ConstantNode<bool>>();
+        AddNodeType<nodes::ConstantNode<int>>();
         AddNodeType<nodes::ConstantNode<double>>();
         AddNodeType<nodes::BinaryOperationNode<bool>>();
         AddNodeType<nodes::BinaryOperationNode<double>>();
+        AddNodeType<nodes::BinaryPredicateNode<int>>();
         AddNodeType<nodes::BinaryPredicateNode<double>>();
         AddNodeType<nodes::ElementSelectorNode<double,bool>>();
         AddNodeType<nodes::SumNode<double>>();
+        AddNodeType<nodes::TypeCastNode<bool,int>>();
+        AddNodeType<nodes::UnaryOperationNode<bool>>();
         AddNodeType<nodes::UnaryOperationNode<double>>();
-        AddNodeType<nodes::UnaryOperationNode<bool>>();
         AddNodeType<nodes::MultiplexorNode<bool,bool>>();
         AddNodeType<nodes::MultiplexorNode<double,bool>>();
-=======
-        _nodeNames.insert("InputNode<bool>");
-        _nodeNames.insert("InputNode<double>");
-        _nodeNames.insert("OutputNode<double>");
-        _nodeNames.insert("ConstantNode<bool>");
-        _nodeNames.insert("ConstantNode<double>");
-        _nodeNames.insert("ConstantNode<int32>");
-        _nodeNames.insert("BinaryOperationNode<bool>");
-        _nodeNames.insert("BinaryOperationNode<double>");
-        _nodeNames.insert("BinaryPredicateNode<double>");
-        _nodeNames.insert("BinaryPredicateNode<int32>");
-        _nodeNames.insert("SumNode<double>");
-        _nodeNames.insert("ElementSelectorNode<double,bool>");
-        _nodeNames.insert("UnaryOperationNode<double>");
-        _nodeNames.insert("UnaryOperationNode<bool>");
-        _nodeNames.insert("TypeCastNode<bool,int32>");
-        _nodeNames.insert("MultiplexorNode<bool,bool>");
-        _nodeNames.insert("MultiplexorNode<double,bool>");
-        _nodeNames.insert("ValueSelectorNode<bool>");
-        _nodeNames.insert("ValueSelectorNode<double>");
->>>>>>> 96665240
+        AddNodeType<model::ValueSelectorNode<bool>>();
+        AddNodeType<model::ValueSelectorNode<double>>();
     }
 
     bool IsNodeCompilable::operator()(const model::Node& node)
