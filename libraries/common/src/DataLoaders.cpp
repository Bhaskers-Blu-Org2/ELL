////////////////////////////////////////////////////////////////////////////////////////////////////
//
//  Project:  Rockmill
//  File:     DataLoaders.cpp (common)
//  Authors:  Ofer Dekel, Chuck Jacobs
//
//  [copyright]
//
////////////////////////////////////////////////////////////////////////////////////////////////////

#include "DataLoaders.h"
#include "CoordinateListTools.h"
#include "LoadModel.h"

// utilities
#include "Files.h"

// dataset
#include "SequentialLineIterator.h"
#include "SparseEntryParser.h"
#include "MappedParser.h"
#include "ParsingIterator.h"
#include "SupervisedExample.h"

// stl
#include <cstdint>
#include <memory>
#include <stdexcept>

namespace
{
    std::unique_ptr<dataset::IParsingIterator> GetMappedDataIterator(const common::DataLoadArguments& dataLoadArguments, layers::Map map)
    {
        // create mapped parser for sparse vectors (SVMLight format)
        dataset::MappedParser<dataset::SparseEntryParser> mappedParser(dataset::SparseEntryParser(), std::move(map));

        // create line iterator - read line by line sequentially
        dataset::SequentialLineIterator lineIterator(dataLoadArguments.inputDataFile);

        // Create iterator
        return dataset::GetParsingIterator(std::move(lineIterator), std::move(mappedParser));
    }
}

namespace common
{
    //
    // Public functions
    //
    std::unique_ptr<dataset::IParsingIterator> GetDataIterator(const DataLoadArguments& dataLoadArguments)
    {
        // create parser for sparse vectors (SVMLight format)
        dataset::SparseEntryParser sparseEntryParser;

        // create line iterator - read line by line sequentially
        dataset::SequentialLineIterator lineIterator(dataLoadArguments.inputDataFile);

        // Create iterator
        return dataset::GetParsingIterator(std::move(lineIterator), std::move(sparseEntryParser));
    }

    std::unique_ptr<dataset::IParsingIterator> GetDataIterator(const DataLoadArguments& dataLoadArguments, const MapLoadArguments& mapLoadArguments)
    {
        // read model file
        auto model = common::LoadModel(mapLoadArguments);

        // get map output coordinate list
        auto mapOutputCoordinates = layers::BuildCoordinateList(model, dataLoadArguments.parsedDataDimension, mapLoadArguments.coordinateListString);

        // get a data iterator
        return GetMappedDataIterator(dataLoadArguments, layers::Map(model, mapOutputCoordinates));
    }

<<<<<<< HEAD
    dataset::SupervisedExampleRowDataset GetRowDataset(const DataLoadArguments& dataLoadArguments, const layers::Map map)
=======
    dataset::RowDataset GetRowDataset(const DataLoadArguments& dataLoadArguments, layers::Map map)
>>>>>>> 962c1fb4
    {
        auto dataIterator = GetMappedDataIterator(dataLoadArguments, map);

        dataset::SupervisedExampleRowDataset rowDataset;

        while (dataIterator->IsValid())
        {
            rowDataset.AddExample(dataIterator->Get());
            dataIterator->Next();
        }

        return rowDataset;
    }
}<|MERGE_RESOLUTION|>--- conflicted
+++ resolved
@@ -71,11 +71,7 @@
         return GetMappedDataIterator(dataLoadArguments, layers::Map(model, mapOutputCoordinates));
     }
 
-<<<<<<< HEAD
-    dataset::SupervisedExampleRowDataset GetRowDataset(const DataLoadArguments& dataLoadArguments, const layers::Map map)
-=======
     dataset::RowDataset GetRowDataset(const DataLoadArguments& dataLoadArguments, layers::Map map)
->>>>>>> 962c1fb4
     {
         auto dataIterator = GetMappedDataIterator(dataLoadArguments, map);
 
