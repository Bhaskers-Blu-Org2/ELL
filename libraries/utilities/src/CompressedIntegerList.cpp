////////////////////////////////////////////////////////////////////////////////////////////////////
//
//  Project:  Embedded Machine Learning Library (EMLL)
//  File:     CompressedIntegerList.cpp (utilities)
//  Authors:  Chuck Jacobs
//
////////////////////////////////////////////////////////////////////////////////////////////////////

#include "CompressedIntegerList.h"

// utilities
#include "Exception.h"

// stl
#include <cassert>
#include <stdexcept>
#include <cstring>

namespace utilities
{

    void CompressedIntegerList::Iterator::Next()
    {
        uint64_t delta;
        _iter += _iter_increment;
        uint8_t first_val = *_iter;

        // chop off top 2 bits --- they encode the # of bytes needed for this delta
        // 00 = 1 byte, 01 = 2 bytes, 10 = 4 bytes, 11 = 8 bytes
        int total_bytes = 1 << ((first_val >> 6) & 0x03);
        assert(total_bytes <= 8);
        if (total_bytes == 1)
        {
            // first_val &= 0x3f; // this is commented out because we don't need to strip off the top 2 bits of first_val in this case, because they're always zero
            delta = first_val;
        }
        else
        {
            // read in the Next bytes, shift them over to fit the 6 bits of first_val we're using, and Add first_val
            delta = 0;
            std::memcpy(&delta, _iter + 1, total_bytes - 1);
            delta = (delta << 6) | (first_val & 0x3f);
        }

        _iter_increment = total_bytes;
        _value += delta;
    }

    CompressedIntegerList::Iterator::Iterator(const uint8_t *iter, const uint8_t *end) : _iter(iter), _end(end), _value(0), _iter_increment(0)
    {
        Next();
    }

    CompressedIntegerList::CompressedIntegerList() : _last(UINT64_MAX), _size(0)
    {}

    uint64_t CompressedIntegerList::Size() const
    {
        return _size;
    }

    void CompressedIntegerList::Reserve(uint64_t size)
    {
        _data.reserve(size*2); // guess that, on average, every entry will occupy 2 bytes
    }

    uint64_t CompressedIntegerList::Max() const
    {
        if(_size == 0)
        {
<<<<<<< HEAD
            throw utilities::Exception(utilities::ExceptionErrorCodes::illegalState, "Can't get max of empty list");
=======
            throw utilities::LogicException(utilities::LogicExceptionErrors::illegalState, "Can't get max of empty list");
>>>>>>> a0b0f872
        }

        return _last;
    }

    /// adds an integer at the end of the list
    void CompressedIntegerList::Append(uint64_t value)
    {
        assert(value != UINT64_MAX);    // special value reserved for initialization

        // calculate the delta from the previous number pushed
        uint64_t delta = 0;

        // allow the first Append to have a value of zero, but subsequently require an increasing value
        if (_last < UINT64_MAX)
        {
            assert(value > _last);
        }
        else
        {
            _last = 0;
        }

        // compute the delta
        delta = value - _last;
        _last = value;

        // figure out how many bits we need to represent this value
        int log2bytes = 0;
        if ((delta & 0xffffffffffffffc0) == 0)
        {
            log2bytes = 0; // just need 1 byte
        }
        else if ((delta & 0xffffffffffffc000) == 0)
        {
            log2bytes = 1; // two bytes
        }
        else if ((delta & 0xffffffffc0000000) == 0)
        {
            log2bytes = 2; // four bytes
        }
        else
        {
            log2bytes = 3; // 8 bytes
        }

        int total_bytes = 1 << log2bytes;
        _data.resize(_data.size() + total_bytes); // make room for new data
        uint8_t *buf = _data.data() + _data.size() - total_bytes; // get pointer to correct place in array
        unsigned int mask = log2bytes << 6; // mask == log2(# bytes) shifted to be high-order 2 bits of a byte
        // splice the data length encoding in as the top 2 bits of the first byte
        // So, move all high-order bits of the delta over by 2 to make room, Add the mask, and Add the residual low-order bits of the delta
        uint64_t write_val = ((delta << 2) & 0xffffffffffffff00) | mask | (delta & 0x3f);
        std::memcpy(buf, &write_val, total_bytes);

        ++_size;
    }

    void CompressedIntegerList::Reset()
    {
        _data.resize(0);
        _last = UINT64_MAX;
        _size = 0;
    }
}<|MERGE_RESOLUTION|>--- conflicted
+++ resolved
@@ -68,11 +68,7 @@
     {
         if(_size == 0)
         {
-<<<<<<< HEAD
-            throw utilities::Exception(utilities::ExceptionErrorCodes::illegalState, "Can't get max of empty list");
-=======
             throw utilities::LogicException(utilities::LogicExceptionErrors::illegalState, "Can't get max of empty list");
->>>>>>> a0b0f872
         }
 
         return _last;
