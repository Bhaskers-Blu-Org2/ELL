#
# cmake file
#

CMAKE_MINIMUM_REQUIRED(VERSION 2.8.11)

set (PROJ_NAME utilities)

PROJECT(${PROJ_NAME})

if(CMAKE_COMPILER_IS_GNUCC OR CMAKE_COMPILER_IS_GNUCXX OR CMAKE_CXX_COMPILER_ID MATCHES "Clang")
  add_compile_options(-std=c++1y)
endif()

set (SRC src/CompressedIntegerList.cpp
         src/CommandLineParser.cpp
         src/CompressedIntegerList.cpp
         src/Files.cpp
         src/Format.cpp
         src/IntegerList.cpp
         src/IntegerStack.cpp
         src/ObjectDescription.cpp
         src/OutputStreamImpostor.cpp
         src/RandomEngines.cpp
         src/Serializer.cpp
         src/JsonSerializer.cpp
         src/Tokenizer.cpp
         src/XMLSerializer.cpp
         src/TypeName.cpp
         src/UniqueId.cpp
         src/Variant.cpp)

set (INCLUDE include/CompressedIntegerList.h
             include/CommandLineParser.h
             include/Exception.h
             include/Files.h
             include/Format.h
             include/IIterator.h
             include/IntegerList.h
             include/IntegerStack.h
             include/ISerializable.h
             include/ObjectDescription.h
             include/OutputStreamImpostor.h
             include/ParallelTransformIterator.h
             include/Parser.h
             include/RandomEngines.h
             include/Serializer.h
             include/JsonSerializer.h
             include/Tokenizer.h
             include/XMLSerializer.h
             include/StlIndexValueIterator.h
             include/StlIterator.h
             include/TransformIterator.h
             include/TypeFactory.h
             include/TypeName.h
             include/TypeTraits.h
             include/UniqueId.h
             include/Variant.h)

set (TCC tcc/AnyIterator.tcc
         tcc/CommandLineParser.tcc
         tcc/Exception.tcc
         tcc/Format.tcc
         tcc/ObjectDescription.tcc
         tcc/ParallelTransformIterator.tcc
         tcc/Parser.tcc
         tcc/Serializer.tcc
         tcc/JsonSerializer.tcc
         tcc/XMLSerializer.tcc
         tcc/StlIndexValueIterator.tcc
         tcc/StlIterator.tcc
         tcc/TransformIterator.tcc
         tcc/TypeFactory.tcc
         tcc/TypeName.tcc
         tcc/TypeTraits.tcc
         tcc/Variant.tcc)

source_group("src" FILES ${SRC})
source_group("include" FILES ${INCLUDE})
source_group("tcc" FILES ${TCC})

add_library(${PROJ_NAME} ${SRC} ${INCLUDE} ${TCC})
target_include_directories(${PROJ_NAME} PUBLIC include)
if(CMAKE_COMPILER_IS_GNUCXX)
  target_compile_options(${PROJ_NAME} PRIVATE -fPIC)
endif()

if(CMAKE_COMPILER_IS_GNUCC OR CMAKE_COMPILER_IS_GNUCXX)
target_link_libraries(${PROJ_NAME} -pthread)
else()
target_link_libraries(${PROJ_NAME})
endif()

set_property(TARGET ${PROJ_NAME} PROPERTY FOLDER "libraries")

#
# test projects
#

set (TEST_NAME ${PROJ_NAME}_test)

PROJECT(${TEST_NAME})

set (TEST_SRC test/src/main.cpp 
              test/src/ISerializable_test.cpp
<<<<<<< HEAD
              test/src/Iterator_test.cpp
              test/src/ObjectDescription_test.cpp
              test/src/Variant_test.cpp
              test/src/XMLSerialization_test.cpp)

set (TEST_INCLUDE test/include/ISerializable_test.h
                  test/include/Iterator_test.h
                  test/include/ObjectDescription_test.h
                  test/include/Variant_test.h
                  test/include/XMLSerialization_test.h)
=======
              test/src/TypeFactory_test.cpp
              test/src/Variant_test.cpp)

set (TEST_INCLUDE test/include/ISerializable_test.h
                  test/include/TypeFactory_test.h
                  test/include/Variant_test.h)
>>>>>>> 4781478d
                  
source_group("src" FILES ${TEST_SRC})
source_group("include" FILES ${TEST_INCLUDE})

add_executable(${TEST_NAME} ${TEST_SRC} ${TEST_INCLUDE} ${INCLUDE})
target_include_directories(${TEST_NAME} PRIVATE test/include)

if(CMAKE_COMPILER_IS_GNUCC OR CMAKE_COMPILER_IS_GNUCXX)
target_link_libraries(utilities_test utilities dataset linear model nodes testing -pthread)
else()
target_link_libraries(utilities_test utilities dataset linear model nodes testing)
endif()
set_property(TARGET utilities_test PROPERTY FOLDER "tests")
add_test(NAME ${TEST_NAME} COMMAND ${TEST_NAME})
<|MERGE_RESOLUTION|>--- conflicted
+++ resolved
@@ -103,25 +103,16 @@
 
 set (TEST_SRC test/src/main.cpp 
               test/src/ISerializable_test.cpp
-<<<<<<< HEAD
               test/src/Iterator_test.cpp
               test/src/ObjectDescription_test.cpp
-              test/src/Variant_test.cpp
-              test/src/XMLSerialization_test.cpp)
+              test/src/TypeFactory_test.cpp
+              test/src/Variant_test.cpp)
 
 set (TEST_INCLUDE test/include/ISerializable_test.h
                   test/include/Iterator_test.h
                   test/include/ObjectDescription_test.h
-                  test/include/Variant_test.h
-                  test/include/XMLSerialization_test.h)
-=======
               test/src/TypeFactory_test.cpp
               test/src/Variant_test.cpp)
-
-set (TEST_INCLUDE test/include/ISerializable_test.h
-                  test/include/TypeFactory_test.h
-                  test/include/Variant_test.h)
->>>>>>> 4781478d
                   
 source_group("src" FILES ${TEST_SRC})
 source_group("include" FILES ${TEST_INCLUDE})
