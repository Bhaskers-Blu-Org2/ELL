////////////////////////////////////////////////////////////////////////////////////////////////////
//
//  Project:  Embedded Machine Learning Library (EMLL)
//  File:     SparseDataVector.h (dataset)
//  Authors:  Ofer Dekel
//
////////////////////////////////////////////////////////////////////////////////////////////////////

#pragma once

#include "IDataVector.h"

// utilities
#include "CompressedIntegerList.h"

// linear
#include "IndexValue.h"

// stl
#include <cstdint>
#include <type_traits>
#include <vector>

namespace dataset
{
    /// <summary> Implements a sparse vector as an increasing list of indices and their values.
    ///
    /// <typeparam name="ValueType">     Type of the value type. </typeparam>
    /// <typeparam name="tegerListType"> Type of the teger list type. </typeparam>
    template<typename ValueType, typename IntegerListType>
    class SparseDataVector : public IDataVector
    {
    public:

        /// <summary> A read-only forward iterator for the sparse binary vector. </summary>
        class Iterator : public linear::IIndexValueIterator
        {
        public:

            /// <summary> Default copy ctor. </summary>
            ///
            /// <param name="parameter1"> The first parameter. </param>
            Iterator(const Iterator&) = default;

            /// <summary> Default move ctor. </summary>
            ///
            /// <param name="parameter1"> [in,out] The first parameter. </param>
            Iterator(Iterator&&) = default;

            /// <summary> Returns true if the iterator is currently pointing to a valid iterate. </summary>
            ///
            /// <returns> true if it succeeds, false if it fails. </returns>
            bool IsValid() const;

            /// <summary> Proceeds to the Next iterate. </summary>
            void Next();

            /// <summary> \returns The current index-value pair. </summary>
            ///
            /// <returns> An IndexValue. </returns>
            linear::IndexValue Get() const;

        private:
            
            // define typenames to improve readability
            using IndexIteratorType = typename IntegerListType::Iterator;
            using ValueIteratorType = typename std::vector<ValueType>::const_iterator;

            // private ctor, can only be called from SparseDataVector class
            Iterator(const IndexIteratorType& list_iterator, const ValueIteratorType& value_iterator);
            friend SparseDataVector<ValueType, IntegerListType>;

            // members
            IndexIteratorType _index_iterator;
            ValueIteratorType _value_iterator;
        };

        /// <summary> Constructs an empty sparse binary vector. </summary>
        SparseDataVector();

        /// <summary> Constructs an instance of SparseDataVector. </summary>
        ///
        /// <param name="IndexValueIterator"> The index value iterator. </param>
        template<typename IndexValueIteratorType, typename concept = linear::IsIndexValueIterator<IndexValueIteratorType>>
        SparseDataVector(IndexValueIteratorType indexValueIterator);

        /// <summary> Move constructor. </summary>
        ///
        /// <param name="other"> [in,out] The other. </param>
        SparseDataVector(SparseDataVector<ValueType, IntegerListType>&& other) = default;

        /// <summary> Deleted copy constructor. </summary>
        ///
        /// <param name="other"> The other. </param>
        SparseDataVector(const SparseDataVector<ValueType, IntegerListType>& other) = default;

        /// <summary> Sets the element at the given index to 1.0. Calls to this function must have a
        /// monotonically increasing argument. The value argument must equal 1.0. </summary>
        ///
        /// <param name="index"> Zero-based index of the. </param>
        /// <param name="value"> The value. </param>
        virtual void AppendEntry(uint64_t index, double value) override;

        /// <summary> Deletes all of the vector content and sets its Size to zero, but does not deallocate
        /// its memory. </summary>
        virtual void Reset() override;

        /// <summary> \returns The largest index of a non-zero entry plus one. </summary>
        ///
        /// <returns> An uint64_t. </returns>
        virtual uint64_t Size() const override;

        /// <summary> \returns The number of non-zeros. </summary>
        ///
        /// <returns> The total number of nonzeros. </returns>
        virtual uint64_t NumNonzeros() const override;

        /// <summary> Computes the vector squared 2-norm. </summary>
        ///
        /// <returns> A double. </returns>
        virtual double Norm2() const override;

        /// <summary> Performs (*p_other) += scalar * (*this), where other a dense vector. </summary>
        ///
        /// <param name="p_other"> [in,out] If non-null, the other. </param>
        /// <param name="scalar"> The scalar. </param>
        virtual void AddTo(double* p_other, double scalar = 1.0) const override;
        using IVector::AddTo;

        /// <summary> Computes the Dot product. </summary>
        ///
        /// <param name="p_other"> The other. </param>
        ///
        /// <returns> A double. </returns>
        virtual double Dot(const double* p_other) const override;
        using IVector::Dot;

        /// <summary> \Returns a Iterator that traverses the non-zero entries of the sparse vector. </summary>
        ///
        /// <returns> The iterator. </returns>
        Iterator GetIterator() const;

        /// <summary> Prints the datavector to an output stream. </summary>
        ///
        /// <param name="os"> [in,out] Stream to write data to. </param>
        virtual void Print(std::ostream& os) const override;

        /// <summary> Makes a deep copy of the datavector </summary>
        ///
        /// <returns> A deep copy of the datavector </summary>
        virtual std::unique_ptr<IDataVector> Clone() const override;

<<<<<<< HEAD
        /// <summary> Copies the contents of this DataVector into a double array of given size. </summary>
        ///
        /// <returns> The array. </returns>
        virtual std::vector<double> ToArray() const override;

        virtual type GetType() const override
        {
            return type::none; // TODO: fix this, maybe by removing it and moving clone to subclasses
        }

=======
>>>>>>> d39c2b63
   private:
        IntegerListType _indices; 
        std::vector<ValueType> _values;
    };

    /// <summary> A sparse double data vector. </summary>
    class SparseDoubleDataVector : public SparseDataVector<double, utilities::CompressedIntegerList>
    {
    public:
        using SparseDataVector<double, utilities::CompressedIntegerList>::SparseDataVector;
    };

    /// <summary> A sparse float data vector. </summary>
    class SparseFloatDataVector : public SparseDataVector<float, utilities::CompressedIntegerList>
    {
    public:
        using SparseDataVector<float, utilities::CompressedIntegerList>::SparseDataVector;
    };

    /// <summary> A sparse short data vector. </summary>
    class SparseShortDataVector : public SparseDataVector<short, utilities::CompressedIntegerList>
    {
    public:
        using SparseDataVector<short, utilities::CompressedIntegerList>::SparseDataVector;
    };
}

#include "../tcc/SparseDataVector.tcc"
<|MERGE_RESOLUTION|>--- conflicted
+++ resolved
@@ -150,19 +150,11 @@
         /// <returns> A deep copy of the datavector </summary>
         virtual std::unique_ptr<IDataVector> Clone() const override;
 
-<<<<<<< HEAD
         /// <summary> Copies the contents of this DataVector into a double array of given size. </summary>
         ///
         /// <returns> The array. </returns>
         virtual std::vector<double> ToArray() const override;
 
-        virtual type GetType() const override
-        {
-            return type::none; // TODO: fix this, maybe by removing it and moving clone to subclasses
-        }
-
-=======
->>>>>>> d39c2b63
    private:
         IntegerListType _indices; 
         std::vector<ValueType> _values;
