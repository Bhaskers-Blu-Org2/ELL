--- conflicted
+++ resolved
@@ -43,13 +43,8 @@
 
         /// <summary> Constructs an instance of MultiEpochIncrementalTrainer. </summary>
         ///
-<<<<<<< HEAD
-        /// <param name="incrementalTrainer"> An incremental trainer. </param>
+        /// <param name="internalTrainer"> An incremental trainer. </param>
         /// <param name="parameters"> Multi-epoch training parameters. </param>
-        /// <param name="evaluator"> An optional evaluator, or nullptr. </param>
-=======
-        /// <param name="internalTrainer"> An incremental trainer. </param>
->>>>>>> 6f4b0b8e
         MultiEpochIncrementalTrainer(
             std::unique_ptr<IIncrementalTrainer<PredictorType>>&& internalTrainer, 
             const MultiEpochIncrementalTrainerParameters& parameters);
@@ -74,11 +69,7 @@
     ///
     /// <typeparam name="PredictorType"> Type of the predictor returned by this trainer. </typeparam>
     /// <param name="incrementalTrainer"> An incremental trainer. </param>
-<<<<<<< HEAD
     /// <param name="parameters"> Multi-epoch training parameters. </param>
-    /// <param name="evaluator"> An optional evaluator. </param>
-=======
->>>>>>> 6f4b0b8e
     ///
     /// <returns> A unique_ptr to a multi-epoch trainer. </returns>
     template <typename PredictorType>
