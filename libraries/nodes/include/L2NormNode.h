--- conflicted
+++ resolved
@@ -28,11 +28,6 @@
     class L2NormNode : public model::Node
     {
     public:
-<<<<<<< HEAD
-        /// <summary> Default Constructor </summary>
-        L2NormNode();
-        
-=======
         /// @name Input and Output Ports
         /// @{
         static constexpr const char* inputPortName = "input";
@@ -40,16 +35,12 @@
         const model::OutputPort<ValueType>& output = _output;
         /// @}
 
->>>>>>> f2c857e9
+        /// <summary> Default Constructor </summary>
+        L2NormNode();
+
         /// <summary> Constructor </summary>
         /// <param name="input"> The signal to take the magnitude of </param>
         L2NormNode(const model::OutputPortElements<ValueType>& input);
-        
-        /// <summary> Makes a copy of this node in the graph being constructed by the transformer </summary>
-        virtual void Copy(model::ModelTransformer& transformer) const override;
-
-        /// <summary> Refines this node in the graph being constructed by the transformer </summary>
-        virtual void Refine(model::ModelTransformer& transformer) const override;
 
         /// <summary> Gets the name of this type (for serialization). </summary>
         ///
@@ -61,7 +52,6 @@
         /// <returns> The name of this type. </returns>
         virtual std::string GetRuntimeTypeName() const override { return GetTypeName(); }
 
-<<<<<<< HEAD
         /// <summary> Writes to a Serializer. </summary>
         ///
         /// <param name="serializer"> The serializer. </param>
@@ -72,20 +62,13 @@
         /// <param name="deserializer"> The deserializer. </param>
         /// <param name="context"> The serialization context. </param>
         virtual void Deserialize(utilities::Deserializer& serializer, utilities::SerializationContext& context) override;
-=======
+
         /// <summary> Makes a copy of this node in the graph being constructed by the transformer </summary>
         virtual void Copy(model::ModelTransformer& transformer) const override;
->>>>>>> f2c857e9
+        
+        /// <summary> Refines this node in the graph being constructed by the transformer </summary>
+        virtual void Refine(model::ModelTransformer& transformer) const override;
 
-        /// <summary> Exposes the output port as a read-only property </summary>
-        const model::OutputPort<ValueType>& output = _output;
-
-<<<<<<< HEAD
-        static constexpr const char* inputPortName = "input";
-        static constexpr const char* outputPortName = "output";
-
-=======
->>>>>>> f2c857e9
     protected:
         virtual void Compute() const override;
 
