--- conflicted
+++ resolved
@@ -36,12 +36,9 @@
         const model::OutputPort<ValueType>& output = _output;
         /// @}
 
-<<<<<<< HEAD
-=======
         /// <summary> Default Constructor </summary>
         DelayNode();
 
->>>>>>> db1b26c1
         /// <summary> Constructor </summary>
         /// <param name="input"> The signal to delay </param>
         /// <param name="windowSize"> The number of samples to delay the signal </param>
@@ -57,13 +54,6 @@
         /// <returns> The name of this type. </returns>
         virtual std::string GetRuntimeTypeName() const override { return GetTypeName(); }
 
-<<<<<<< HEAD
-        /// <summary> Makes a copy of this node in the graph being constructed by the transformer </summary>
-        virtual void Copy(model::ModelTransformer& transformer) const override;
-
-		/// <summary></summary>
-		size_t GetWindowSize() const { return _windowSize; }
-=======
         /// <summary> Writes to a Serializer. </summary>
         ///
         /// <param name="serializer"> The serializer. </param>
@@ -77,7 +67,6 @@
 
         /// <summary> Makes a copy of this node in the model being constructed by the transformer </summary>
         virtual void Copy(model::ModelTransformer& transformer) const override;
->>>>>>> db1b26c1
 
     protected:
         virtual void Compute() const override;
