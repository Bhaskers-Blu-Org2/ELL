--- conflicted
+++ resolved
@@ -24,20 +24,6 @@
 ///
 int main()
 {
-<<<<<<< HEAD
-    TestL2NormNodeCompute();
-    TestAccumulatorNodeCompute();
-    TestDelayNodeCompute();
-    TestMovingAverageNodeCompute();
-    TestMovingVarianceNodeCompute(); 
-    TestUnaryOperationNodeCompute();
-    TestBinaryOperationNodeCompute();
-    TestLinearPredictorNodeCompute();
-    
-    TestMovingAverageNodeRefine();
-    TestLinearPredictorNodeRefine();
-    TestSimpleForestNodeRefine();
-=======
     try
     {
         TestL2NormNodeCompute();
@@ -60,7 +46,6 @@
         std::cerr << "ERROR, got EMLL exception. Message: " << exception.GetMessage() << std::endl;
         throw;
     }
->>>>>>> db1b26c1
 
     if (testing::DidTestFail())
     {
