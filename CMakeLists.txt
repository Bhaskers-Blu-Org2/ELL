#
# cmake file for Embedded Machine Learning Library sub projects
#

CMAKE_MINIMUM_REQUIRED(VERSION 2.8.11)

# Check for trying to 32-bit in Windows
if(${CMAKE_GENERATOR} STREQUAL "Visual Studio 14 2015")
message(FATAL_ERROR "Error: can't build this project in 32-bit mode. Try again using 64-bit mode: cmake -G \"Visual Studio 14 2015 Win64\"")
endif()

PROJECT(EMLL)

# Define custom configuration types for VS
if(CMAKE_CONFIGURATION_TYPES)
#  list(APPEND CMAKE_CONFIGURATION_TYPES Documentation)
#  list(REMOVE_DUPLICATES CMAKE_CONFIGURATION_TYPES)

  # Copy important configuration info from Release config to new Documentation config  
  set(CMAKE_CXX_FLAGS_DOCUMENTATION ${CMAKE_CXX_FLAGS_RELEASE})
  set(CMAKE_C_FLAGS_DOCUMENTATION ${CMAKE_C_FLAGS_RELEASE})
  set(CMAKE_EXE_LINKER_FLAGS_DOCUMENTATION ${CMAKE_EXE_LINKER_FLAGS_RELEASE})
  set(CMAKE_EXE_LINKER_FLAGS_DOCUMENTATION ${CMAKE_EXE_LINKER_FLAGS_RELEASE})
  set(CMAKE_SHARED_LINKER_FLAGS_DOCUMENTATION ${CMAKE_SHARED_LINKER_FLAGS_RELEASE})
  set(CMAKE_MODULE_LINKER_FLAGS_DOCUMENTATION ${CMAKE_MODULE_LINKER_FLAGS_RELEASE})
endif()

# Options
<<<<<<< HEAD
option(SWIG_ENABLED "Enable swig interfaces" ON)
=======
option(SWIG_ENABLED "Enable SWIG interfaces" ON)
option(DOXYGEN_ENABLED "Enable Doxygen interfaces" ON)
>>>>>>> dea60eb8

# Include modules in the CMake directory.
set(CMAKE_MODULE_PATH ${CMAKE_MODULE_PATH} "${CMAKE_SOURCE_DIR}/CMake")

# Turn on ability to create folders to organize projects
set_property(GLOBAL PROPERTY USE_FOLDERS ON)

if(CMAKE_COMPILER_IS_GNUCC OR CMAKE_COMPILER_IS_GNUCXX OR CMAKE_CXX_COMPILER_ID MATCHES Clang)
  add_compile_options(-std=c++1y)
endif()

enable_testing()

# Include cmake projects for libraries and executables
add_subdirectory(libraries/common)
add_subdirectory(libraries/dataset)
add_subdirectory(libraries/features)
add_subdirectory(libraries/layers)
add_subdirectory(libraries/linear)
add_subdirectory(libraries/lossFunctions)
add_subdirectory(libraries/predictors)
add_subdirectory(libraries/testing)
add_subdirectory(libraries/trainers)
add_subdirectory(libraries/treeLayout)
add_subdirectory(libraries/utilities)
add_subdirectory(tools/trainers/stochasticGradientDescentTrainer)
add_subdirectory(tools/trainers/sortingTreeTrainer)
add_subdirectory(tools/utilities/apply)
add_subdirectory(tools/utilities/compile)
add_subdirectory(tools/utilities/print)
add_subdirectory(scripts)

# Add SWIG-generated interfaces

if(SWIG_ENABLED)
  find_package(SWIG)
  if(SWIG_FOUND)
    add_subdirectory(interfaces)

    # Add examples
    add_subdirectory(examples)
  
  else()
    message(WARNING "Couldn't find SWIG, skipping interface generation.")
  endif()
else()
  message(WARNING "Note: swig interfaces disabled.")
endif()

# Add project for solution-level documentation
set (DOC INSTALL.md StyleGuide.md)
add_custom_target(documentation ALL DEPENDS ${DOC} SOURCES ${DOC})

# Generate doxygen documentation
if(DOXYGEN_ENABLED)
  message(STATUS "Doxygen documentation generation enabled")
  find_package(Doxygen)
  if(DOXYGEN_FOUND)
    configure_file(${CMAKE_CURRENT_SOURCE_DIR}/Doxyfile ${CMAKE_CURRENT_BINARY_DIR}/Doxyfile @ONLY)

    set (DOXYFILE_LOCATION "${CMAKE_CURRENT_BINARY_DIR}/Doxyfile")
    add_custom_target(doxygen ALL
      COMMAND ${DOXYGEN_EXECUTABLE} ${DOXYFILE_LOCATION}
      WORKING_DIRECTORY "${CMAKE_CURRENT_BINARY_DIR}"
      COMMENT "Building Doxygen documentation"
      SOURCES Doxyfile)
  else()
    message(WARNING "Doxygen processor not found")
  endif()
else()
  message(STATUS "Doxygen documentation generation disabled")
endif()<|MERGE_RESOLUTION|>--- conflicted
+++ resolved
@@ -26,12 +26,8 @@
 endif()
 
 # Options
-<<<<<<< HEAD
 option(SWIG_ENABLED "Enable swig interfaces" ON)
-=======
-option(SWIG_ENABLED "Enable SWIG interfaces" ON)
 option(DOXYGEN_ENABLED "Enable Doxygen interfaces" ON)
->>>>>>> dea60eb8
 
 # Include modules in the CMake directory.
 set(CMAKE_MODULE_PATH ${CMAKE_MODULE_PATH} "${CMAKE_SOURCE_DIR}/CMake")
