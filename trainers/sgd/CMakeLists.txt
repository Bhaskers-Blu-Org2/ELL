#
# cmake file for sgd project
#

CMAKE_MINIMUM_REQUIRED(VERSION 2.8.11)

# define project
set (PROJ_NAME sgd)
PROJECT(${PROJ_NAME})

<<<<<<< HEAD
if(CMAKE_COMPILER_IS_GNUCC OR CMAKE_COMPILER_IS_GNUCXX OR CMAKE_CXX_COMPILER_ID MATCHES Clang)
=======
#enable C++11 in GCC
if(CMAKE_COMPILER_IS_GNUCC OR CMAKE_COMPILER_IS_GNUCXX)
>>>>>>> 62826b17
  add_compile_options(-std=c++1y)
endif()

set (SRC src/main.cpp)
set (INCLUDE include/CommandLineArguments.h)

source_group("src" FILES ${SRC})
source_group("include" FILES ${INCLUDE})

include_directories(include)
include_directories(../../libraries/common/include)
include_directories(../../libraries/dataset/include)
include_directories(../../libraries/layers/include)
include_directories(../../libraries/linear/include)
include_directories(../../libraries/loss_functions/include)
include_directories(../../libraries/predictors/include)
include_directories(../../libraries/optimization/include)
include_directories(../../libraries/types/include)
include_directories(../../libraries/utilities/include)

# create executable in build\bin
set (GLOBAL_BIN_DIR ${CMAKE_BINARY_DIR}/bin)
set (EXECUTABLE_OUTPUT_PATH ${GLOBAL_BIN_DIR}) 
add_executable(${PROJ_NAME} ${SRC} ${INCLUDE})
target_link_libraries(${PROJ_NAME} common dataset layers linear loss_functions predictors optimization utilities)

# put this project in the trainers folder in the IDE 
set_property(TARGET ${PROJ_NAME} PROPERTY FOLDER "trainers")

# test
add_test(NAME sgd_train
         WORKING_DIRECTORY ${CMAKE_SOURCE_DIR} 
         COMMAND ${PROJ_NAME} -idf data/a9a.txt)

# copy executable to build/bin directory

set (GLOBAL_BIN_DIR ${CMAKE_BINARY_DIR}/bin)<|MERGE_RESOLUTION|>--- conflicted
+++ resolved
@@ -8,12 +8,8 @@
 set (PROJ_NAME sgd)
 PROJECT(${PROJ_NAME})
 
-<<<<<<< HEAD
+#enable C++11 in GCC, etc
 if(CMAKE_COMPILER_IS_GNUCC OR CMAKE_COMPILER_IS_GNUCXX OR CMAKE_CXX_COMPILER_ID MATCHES Clang)
-=======
-#enable C++11 in GCC
-if(CMAKE_COMPILER_IS_GNUCC OR CMAKE_COMPILER_IS_GNUCXX)
->>>>>>> 62826b17
   add_compile_options(-std=c++1y)
 endif()
 
