--- conflicted
+++ resolved
@@ -62,24 +62,8 @@
         // parse command line
         commandLineParser.Parse();
 
-<<<<<<< HEAD
         // if output file specified, replace stdout with it 
-        auto out = utilities::GetOutputStream(mapSaveArguments.outputMapFile);
-=======
-        // if output file specified, use it, otherwise use std::cout
-        std::streambuf* outStreamBuf;
-        std::ofstream outputDataStream; // Note: need to keep this object around to avoid closing the file
-        if (mapSaveArguments.outputMapFile != "")
-        {
-            outputDataStream = utilities::OpenOfstream(mapSaveArguments.outputMapFile);
-            outStreamBuf = outputDataStream.rdbuf();
-        }
-        else
-        {
-            outStreamBuf = std::cout.rdbuf();
-        }
-        std::ostream outStream(outStreamBuf);
->>>>>>> bcdbb92c
+        auto outStream = utilities::GetOutputStream(mapSaveArguments.outputMapFile);
 
         // create and load a dataset, a map, and a coordinate list
         dataset::RowDataset dataset;
@@ -122,11 +106,7 @@
         predictor.AddTo(*map, inputCoordinates);
 
         // output map
-<<<<<<< HEAD
-        map->Save(out);
-=======
         map->Save(outStream);
->>>>>>> bcdbb92c
     }
     catch (const utilities::CommandLineParserPrintHelpException& exception)
     {
