////////////////////////////////////////////////////////////////////////////////////////////////////
//
//  Project:  Embedded Machine Learning Library (EMLL)
//  File:     main.cpp (compile)
//  Authors:  Ofer Dekel
//
////////////////////////////////////////////////////////////////////////////////////////////////////

#include "CompilableMap.h"
#include "CompileArguments.h"

// utilities
#include "CommandLineParser.h" 
#include "OutputStreamImpostor.h"
#include "Exception.h"

// layers
#include "Map.h"
#include "CoordinateListTools.h"

// common
#include "MapLoadArguments.h"
#include "LoadModel.h"

// stl
#include<iostream>
#include <fstream>
#include <stdexcept>

int main(int argc, char* argv[])
{
    try
    {
        // create a command line parser
        utilities::CommandLineParser commandLineParser(argc, argv);

        // add arguments to the command line parser
        common::ParsedMapLoadArguments mapLoadArguments;
        ParsedCompileArguments compileArguments;

        commandLineParser.AddOptionSet(mapLoadArguments);
        commandLineParser.AddOptionSet(compileArguments); 

        // parse command line
        commandLineParser.Parse();

        // if output file specified, replace stdout with it 
        auto outStream = utilities::GetOutputStreamImpostor(compileArguments.outputCodeFile);

        // load the model, coordinates, and map
        auto model = common::LoadModel(mapLoadArguments.modelLoadArguments);
        auto mapOutputCoordinates = layers::BuildCoordinateList(model, 0, mapLoadArguments.coordinateListString);

        // load the map
        layers::Map map(model, mapOutputCoordinates);

        // convert map to compilable map
        CompilableMap compilableMap(map);

        // output the code
        compilableMap.ToCode(outStream);
    }
    catch (const utilities::CommandLineParserPrintHelpException& exception)
    {
        std::cout << exception.GetHelpText() << std::endl;
        return 0;
    }
    catch (const utilities::CommandLineParserErrorException& exception)
    {
        std::cerr << "Command line parse error:" << std::endl;
        for (const auto& error : exception.GetParseErrors())
        {
            std::cerr << error.GetMessage() << std::endl;
        }
        return 1;
    }
<<<<<<< HEAD
    catch (utilities::Exception exception)
=======
    catch (utilities::LogicException exception)
>>>>>>> a0b0f872
    {
        std::cerr << "runtime error: " << exception.GetMessage() << std::endl;
        return 1;
    }

    // the end
    return 0;
}<|MERGE_RESOLUTION|>--- conflicted
+++ resolved
@@ -74,11 +74,7 @@
         }
         return 1;
     }
-<<<<<<< HEAD
-    catch (utilities::Exception exception)
-=======
     catch (utilities::LogicException exception)
->>>>>>> a0b0f872
     {
         std::cerr << "runtime error: " << exception.GetMessage() << std::endl;
         return 1;
